--- conflicted
+++ resolved
@@ -1,57 +1,53 @@
-<?xml version="1.0" encoding="UTF-8"?>
-<project xmlns="http://maven.apache.org/POM/4.0.0" xmlns:xsi="http://www.w3.org/2001/XMLSchema-instance" xsi:schemaLocation="http://maven.apache.org/POM/4.0.0 http://maven.apache.org/xsd/maven-4.0.0.xsd">
-  <modelVersion>4.0.0</modelVersion>
-
-  <groupId>org.openhab.archetype</groupId>
-  <artifactId>org.openhab.archetype.action</artifactId>
-<<<<<<< HEAD
-  <version>1.5.1</version>
-=======
-  <version>1.6.0-SNAPSHOT</version>
->>>>>>> 7a259c90
-  <packaging>maven-archetype</packaging>
-
-  <name>org.openhab.archetype.action</name>
-
-  <build>
-    <extensions>
-      <extension>
-        <groupId>org.apache.maven.archetype</groupId>
-        <artifactId>archetype-packaging</artifactId>
-        <version>2.2</version>
-      </extension>
-    </extensions>
-
-    <pluginManagement>
-      <plugins>
-        <plugin>
-          <artifactId>maven-archetype-plugin</artifactId>
-          <version>2.2</version>
-        </plugin>
-      </plugins>
-    </pluginManagement>
-  </build>
-
-  <description>This is the Maven-Archetype for building new actions for the open Home Automation Bus (openHAB)</description>
-
-  <licenses>
-    <license>
-      <name>GNU General Public License</name>
-      <url>http://www.gnu.org/licenses/gpl.html</url>
-      <comments>Additional permission under GNU GPL version 3 section 7
-        
-        If you modify this Program, or any covered work, by linking or 
-        combining it with Eclipse (or a modified version of that library),
-        containing parts covered by the terms of the Eclipse Public License
-        (EPL), the licensors of this Program grant you additional permission
-        to convey the resulting work.</comments>
-    </license>
-  </licenses>
-
-  <scm>
-    <connection>scm:hg:https://openhab.googlecode.com/hg/bundles/archetype/org.openhab.archetype.binding/</connection>
-    <developerConnection>scm:svn:https://openhab.googlecode.com/hg/bundles/archetype/org.openhab.archetype.action/</developerConnection>
-    <url>http://code.google.com/p/openhab/source/browse/bundles/archetype/org.openhab.archetype.action/</url>
-  </scm>
-  
-</project>
+<?xml version="1.0" encoding="UTF-8"?>
+<project xmlns="http://maven.apache.org/POM/4.0.0" xmlns:xsi="http://www.w3.org/2001/XMLSchema-instance" xsi:schemaLocation="http://maven.apache.org/POM/4.0.0 http://maven.apache.org/xsd/maven-4.0.0.xsd">
+  <modelVersion>4.0.0</modelVersion>
+
+  <groupId>org.openhab.archetype</groupId>
+  <artifactId>org.openhab.archetype.action</artifactId>
+  <version>1.6.0-SNAPSHOT</version>
+  <packaging>maven-archetype</packaging>
+
+  <name>org.openhab.archetype.action</name>
+
+  <build>
+    <extensions>
+      <extension>
+        <groupId>org.apache.maven.archetype</groupId>
+        <artifactId>archetype-packaging</artifactId>
+        <version>2.2</version>
+      </extension>
+    </extensions>
+
+    <pluginManagement>
+      <plugins>
+        <plugin>
+          <artifactId>maven-archetype-plugin</artifactId>
+          <version>2.2</version>
+        </plugin>
+      </plugins>
+    </pluginManagement>
+  </build>
+
+  <description>This is the Maven-Archetype for building new actions for the open Home Automation Bus (openHAB)</description>
+
+  <licenses>
+    <license>
+      <name>GNU General Public License</name>
+      <url>http://www.gnu.org/licenses/gpl.html</url>
+      <comments>Additional permission under GNU GPL version 3 section 7
+        
+        If you modify this Program, or any covered work, by linking or 
+        combining it with Eclipse (or a modified version of that library),
+        containing parts covered by the terms of the Eclipse Public License
+        (EPL), the licensors of this Program grant you additional permission
+        to convey the resulting work.</comments>
+    </license>
+  </licenses>
+
+  <scm>
+    <connection>scm:hg:https://openhab.googlecode.com/hg/bundles/archetype/org.openhab.archetype.binding/</connection>
+    <developerConnection>scm:svn:https://openhab.googlecode.com/hg/bundles/archetype/org.openhab.archetype.action/</developerConnection>
+    <url>http://code.google.com/p/openhab/source/browse/bundles/archetype/org.openhab.archetype.action/</url>
+  </scm>
+  
+</project>