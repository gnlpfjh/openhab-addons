--- conflicted
+++ resolved
@@ -147,13 +147,10 @@
     <module>org.openhab.binding.satel</module>
     <module>org.openhab.binding.harmonyhub</module>
     <module>org.openhab.binding.plex</module>
-<<<<<<< HEAD
     <module>org.openhab.binding.mochadx10</module>
     <module>org.openhab.binding.denon</module>
     <module>org.openhab.binding.mailcontrol</module>
-=======
     <module>org.openhab.binding.frontiersiliconradio</module>
->>>>>>> 28c5e2ad
   </modules>
 
 </project>