--- conflicted
+++ resolved
@@ -320,11 +320,8 @@
 				if (node.getNodeId() == zController.getOwnNodeId() || node.isListening() == false) {
 					continue;
 				}
-<<<<<<< HEAD
-=======
 				// Use the last sent time for comparisson.
 				// This avoids the situation where we only poll a dead node if we use the received time!
->>>>>>> 7af5876f
 				if (oldestNode == null) {
 					oldestNode = node;
 				} else if (node.getLastSent().getTime() < oldestNode.getLastSent().getTime()) {
