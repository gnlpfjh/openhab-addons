--- conflicted
+++ resolved
@@ -6,114 +6,6 @@
 
 ## Bindings
 
-<<<<<<< HEAD
-| Binding | 2.0 alpha + 1.6.0 | 2.0 alpha + 1.7.0-SNAPSHOT | 2.0-SNAPSHOT + 1.6.0 | 2.0-SNAPSHOT + 1.7.0-SNAPSHOT | Remarks |
-|-------|:------------------:|:---------------------------:|:----------------------:|:-------------------------------:|---|
-| AlarmDecoder |  |  |  |  |  |
-| Anel |  |  |  |  |  |
-| Asterisk |  |  |  |  |  |
-| Astro |  |  |  |  |  |
-| Bluetooth |  |  |  |  |  |
-| Comfo Air |  |  |  |  |  |
-| Config Admin |  |  |  |  |  |
-| CUL |  |  |  |  |  |
-| CUPS |  |  |  |  |  |
-| Davis |  |  |  |  |  |
-| digitalSTROM |  |  |  |  |  |
-| DSC Alarm |  |  |  |  |  |
-| DMX512 |  |  |  |  |  |
-| EDS OWSever |  |  |  |  |  |
-| Energenie |  |  |  |  |  |
-| EnOcean |  |  |  |  |  |
-| Epson Projector |  |  |  |  |  |
-| Exec | X | X | X | X |  |
-| Freebox |  |  |  |  |  |
-| Freeswitch | - | - | X | X |  |
-| Fritz!Box |  |  |  |  |  |
-| Fritz AHA |  |  |  |  |  |
-| FS20 |  |  |  |  |  |
-| Global Cache IR |  |  |  |  |  |
-| GPIO |  |  |  |  |  |
-| HAI/Leviton OmniLink |  |  |  |  |  |
-| HDAnywhere |  |  |  |  |  |
-| Heatmiser |  |  |  | X |  |
-| Homematic / Homegear | X | X | X | X |  |
-| HTTP | X | X | X | X |  |
-| IEC 62056-21 |  |  |  |  |  |
-| IHC / ELKO |  |  |  |  |  |
-| Insteon Hub |  |  |  |  |  |
-| Insteon PLM |  |  |  |  |  |
-| IRtrans |  |  |  |  |  |
-| jointSPACE-Binding
-| KNX | X | X | X | X | |
-| Koubachi |  |  |  |  |  |
-| Leviton/HAI Omnilink |  |  |  |  |  |
-| MAX!Cube |  |  |  |  | 2.0 version available |
-| MAX! CUL |  |  |  |  |  |
-| MiLight |  |  |  |  |  |
-| Modbus TCP |  |  |  |  |  |
-| Westaflex Modbus
-| MPD |  |  |  |  |  |
-| MQTT |  |  |  |  |  |
-| MQTTitude |  |  |  |  |  |
-| Neohub |  |  |  |  |  |
-| Netatmo |  |  |  |  |  |
-| Network Health | X | X | X | X |  |
-| Nibe Heatpump |  |  |  |  |  |
-| Nikobus |  |  |  |  |  |
-| Novelan/Luxtronic Heatpump |  |  |  |  |  |
-| NTP | X | X | X | X |  |
-| One-Wire |  |  |  |  |  |
-| OWServer |  |  |  | X |  |
-| Onkyo AV Receiver | X | X | X | X |  |
-| Open Energy Monitor |  |  |  |  |  |
-| OpenPaths presence detection |  |  |  |  |  |
-| OpenSprinkler |  |  |  |  |  |
-| OSGi Configuration Admin |  |  |  |  |  |
-| Philips Hue |  |  |  |  | 2.0 version available |
-| Piface |  |  |  |  |  |
-| Pioneer-AVR-Binding
-| Plugwise |  |  |  |  |  |
-| PLCBus |  |  |  |  |  |
-| Pulseaudio |  |  |  |  |  |
-| RFXCOM |  |  |  |  |  |
-| Samsung TV |  |  |  |  |  |
-| Serial |  |  |  |  |  |
-| SNMP |  |  |  | X |  |
-| Squeezebox |  |  |  |  |  |
-| System Info |  |  |  |  |  |
-| Somfy URTSI II |  |  |  |  |  |
-| Sonos |  |  |  |  | 2.0 version available |
-| Swegon ventilation |  |  |  |  |  |
-| TCP/UDP |  |  |  |  |  |
-| Tellstick |  |  |  |  |  |
-| TinkerForge |  |  |  |  |  |
-| VDR |  |  |  |  |  |
-| Velleman-K8055 |  |  |  |  |  |
-| Wake-on-LAN |  |  |  |  |  |
-| Waterkotte EcoTouch Heatpump |  |  |  |  |  |
-| Wemo |  |  |  |  | 2.0 version available |
-| Withings |  |  |  |  |  |
-| XBMC |  |  |  |  |  |
-| xPL |  |  |  |  |  |
-| Z-Wave | X  | X | X | X |  |
-
-## Persistence Services
-
-| Persistence Service | 2.0 alpha + 1.6.0 | 2.0 alpha + 1.7.0-SNAPSHOT | 2.0-SNAPSHOT + 1.6.0 | 2.0-SNAPSHOT + 1.7.0-SNAPSHOT | Remarks |
-|-------|:------------------:|:---------------------------:|:----------------------:|:-------------------------------:|---|
-| db4o |  |  |  |  |  |
-| rrd4j | - | X | X | X | only persistence, no rrd4j charts supported |
-| MySQL |  |  |  | X |  |
-| MongoDB |  |  |  |  |  |
-| Sen.Se |  |  |  |  |  |
-| Cosm |  |  |  |  |  |
-| Logging | X | X | X | X |  |
-| Exec |  |  |  |  |  |
-| MQTT |  |  |  |  |  |
-| InfluxDB |  |  |  |  |  |
-| JPA | X | X | X | X |  |
-=======
 | Binding | 2.0-SNAPSHOT + 1.6.0 | 2.0-SNAPSHOT + 1.7.0-SNAPSHOT | Remarks |
 |-------|:----------------------:|:-------------------------------:|---|
 | AlarmDecoder |  |  |  |
@@ -143,7 +35,7 @@
 | GPIO |  |  |  |
 | HAI/Leviton OmniLink |  |  |  |
 | HDAnywhere |  |  |  |
-| Heatmiser |  |  |  |
+| Heatmiser |  | X |  |
 | Homematic / Homegear | X | X |  |
 | HTTP | X | X |  |
 | IEC 62056-21 |  |  |  |
@@ -176,6 +68,7 @@
 | OpenPaths presence detection |  |  |  |
 | OpenSprinkler |  |  |  |
 | OSGi Configuration Admin |  |  |  |
+| OWServer |  | X |  |
 | Philips Hue |  |  | 2.0 version available |
 | Piface | |  |  |
 | Pioneer-AVR-Binding | |  |  |
@@ -185,7 +78,7 @@
 | RFXCOM |  |  |  |
 | Samsung TV |  |  |  |
 | Serial |  |  |  | 
-| Snmp |  |  |  |
+| SNMP |  | X |  |
 | Squeezebox |  |  |  |
 | System Info |  |  |  |
 | Somfy URTSI II |  |  |  |
@@ -210,7 +103,7 @@
 |-------|:----------------------:|:-------------------------------:|---|
 | db4o |  |  |  |
 | rrd4j | X | X | only persistence, no rrd4j charts supported |
-| MySQL |  |  |  |
+| MySQL |  | X |  |
 | MongoDB |  |  |  |
 | Sen.Se |  |  |  |
 | Cosm |  |  |  |
@@ -219,7 +112,6 @@
 | MQTT |  |  |  |
 | InfluxDB |  |  |  |
 | JPA | X | X |  |
->>>>>>> 18e7ae4d
 
 ## Actions
 
